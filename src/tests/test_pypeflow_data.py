from nose.tools import assert_equal
from nose import SkipTest
<<<<<<< HEAD
from pypeflow.data import *
from pypeflow.task import *
from Queue import Queue
import tempfile
=======
import tempfile
import pypeflow.data
import pypeflow.task
>>>>>>> 0ae279f3

class TestFn:
    def test_fn(self):
        # assert_equal(expected, fn(obj))
        raise SkipTest # TODO: implement your test here

class TestPypeDataObjectBase:
    def test___init__(self):
        # pype_data_object_base = PypeDataObjectBase(URL, **attributes)
        raise SkipTest # TODO: implement your test here

    def test_exists(self):
        # pype_data_object_base = PypeDataObjectBase(URL, **attributes)
        # assert_equal(expected, pype_data_object_base.exists())
        raise SkipTest # TODO: implement your test here

    def test_timeStamp(self):
        # pype_data_object_base = PypeDataObjectBase(URL, **attributes)
        # assert_equal(expected, pype_data_object_base.timeStamp())
        raise SkipTest # TODO: implement your test here

    def test___str__(self):
        # pype_local_file = PypeLocalFile(URL, readOnly, **attributes)
        # assert_equal(expected, pype_local_file.__str__())
        raise SkipTest # TODO: implement your test here

    def test_addVerifyFunction(self):
        # pype_local_file = PypeLocalFile(URL, readOnly, **attributes)
        # assert_equal(expected, pype_local_file.addVerifyFunction(verifyFunction))
        raise SkipTest # TODO: implement your test here

class TestPypeLocalFile:
    def test___init__(self):
        file = PypeLocalFile("file://localhost/test2")
        assert fn(file) == "test2"

    def test_clean(self):
        # pype_local_file = PypeLocalFile(URL, readOnly, **attributes)
        # assert_equal(expected, pype_local_file.clean())
        raise SkipTest # TODO: implement your test here

    def test_exists(self):
        # pype_local_file = PypeLocalFile(URL, readOnly, **attributes)
        # assert_equal(expected, pype_local_file.exists())
        raise SkipTest # TODO: implement your test here

    def test_path(self):
        # pype_local_file = PypeLocalFile(URL, readOnly, **attributes)
        # assert_equal(expected, pype_local_file.path())
        raise SkipTest # TODO: implement your test here

    def test_timeStamp(self):
        # pype_local_file = PypeLocalFile(URL, readOnly, **attributes)
        # assert_equal(expected, pype_local_file.timeStamp())
        raise SkipTest # TODO: implement your test here

    def test_verify(self):
        # pype_local_file = PypeLocalFile(URL, readOnly, **attributes)
        # assert_equal(expected, pype_local_file.verify())
        raise SkipTest # TODO: implement your test here

class TestPypeLocalFileColletion:

    def test___init__(self):
        files = PypeLocalFileCollection("files://localhost/./test1")
        assert files.URL == "files://localhost/./test1"
        assert files.localFileName == None

    def test_addLocalFile(self):
        files = PypeLocalFileCollection("files://localhost/./test1")
        aNewFile = PypeLocalFile("file://localhost/./test2")
        files.addLocalFile(aNewFile)
        assert files.localFileName == files.localFiles[0].localFileName 
        assert fn(files) == fn(files.localFiles[0])

    def test_timeStamp(self):
        raise SkipTest # TODO: implement your test here

    def exists(self):
        raise SkipTest # TODO: implement your test here

class TestPypeScatteredFile:

    def test___init__(self):
        file = PypeScatteredFile("sfile://localhost//xyz/test1", nChunk =5)
        assert file.URL == "sfile://localhost//xyz/test1"
        assert file.nChunk == 5
        assert fn(file.getChunkFile(0)) == "/xyz/test1-000-005"
        assert fn(file.getChunkFile(1)) == "/xyz/test1-001-005"
        assert fn(file.getChunkFile(2)) == "/xyz/test1-002-005"
        assert fn(file.getChunkFile(3)) == "/xyz/test1-003-005"
        assert fn(file.getChunkFile(4)) == "/xyz/test1-004-005"
        
    def test_attachedScatterTask(self):
        file = PypeScatteredFile("sfile://localhost//tmp/test1", nChunk =5)
        assert file.URL == "sfile://localhost//tmp/test1"
        with open(fn(file),"w") as f:
            for i in range(5):
                f.write("file%03d\n" % i)
        
        with open("/tmp/split.sh","w") as f:
            for i in range(5):
                f.write("cat %s | awk 'NR-1 == %d {print}' > %s \n" % (fn(file), i, fn(file.getChunkFile(i))))
        
        outputDataObjs = dict(zip( [ "f1-%03d" % x for x in file.scatterFiles.keys()], file.scatterFiles.values()))
        task = PypeShellTask(inputDataObjs = {"f1": file},
                             outputDataObjs = outputDataObjs, 
                             URL="task://localshell/scatterTask1", 
                             TaskType=PypeThreadTaskBase) ( "/tmp/split.sh" )
        task.setMessageQueue(Queue())
        task()
        for i in range(5):
            with open(fn(file.getChunkFile(i))) as f:
                assert f.read().strip() == "file%03d" % i

    def test_attachedGatherTask(self):
        self.test_attachedScatterTask()
        file = PypeScatteredFile("sfile://localhost//tmp/test1", nChunk =5)
        os.system("mv %s %s_bak" % (fn(file), fn(file)))
        with open("/tmp/gather.sh","w") as f:
            for i in range(5):
                f.write("cat %s >> %s \n" % ( fn( file.getChunkFile(i) ), fn(file) ) )
        
        inputDataObjs = dict(zip( [ "f1-%03d" % x for x in file.scatterFiles.keys()], file.scatterFiles.values()))
        task = PypeShellTask(inputDataObjs = inputDataObjs,
                             outputDataObjs = {"f1": file}, 
                             URL="task://localshell/gatherTask1", 
                             TaskType=PypeThreadTaskBase) ( "/tmp/gather.sh" )
        task.setMessageQueue(Queue())
        task()
        with open(fn(file)) as f1:
            with open(fn(file)+"_bak") as f2:
                l1 = f1.read()
                l2 = f2.read()
                assert l1 == l2


class TestPypeHDF5Dataset:
    def test___init__(self):
        # pype_hd_f5_dataset = PypeHDF5Dataset(URL, readOnly, **attributes)
        raise SkipTest # TODO: implement your test here

class TestPypeLocalCompositeFile:
    def test___init__(self):
        # pype_local_composite_file = PypeLocalCompositeFile(URL, readOnly, **attributes)
        raise SkipTest # TODO: implement your test here

class TestMakePypeLocalFile:
    def test_make_pype_local_file(self):
        # assert_equal(expected, makePypeLocalFile(aLocalFileName, readOnly, **attributes))
        raise SkipTest # TODO: implement your test here

class TestPypeSplittableLocalFile:
    def test___init__(self):
        pype_splittable_local_file =\
        pypeflow.data.PypeSplittableLocalFile("splittablefile://localhost/./test.txt", 
                                              nChunk=5)
        for i in range(5):
            assert pype_splittable_local_file._splittedFiles[i].URL ==\
            'file://localhost/./%03d_test.txt' % i

    def test_setGatherTask(self):

        for i in range(5):
            with open("/tmp/pypetest/%03d_test_fofn.txt" % i, "w") as f:
                f.write("file%02d\n" % i)

        pype_splittable_local_file =\
        pypeflow.data.PypeSplittableLocalFile("splittablefile://localhost//tmp/pypetest/test_fofn.txt", 
                                              nChunk=5)
        with open("/tmp/pypetest/gather.sh", "w") as f:
            f.write("#!/bin/bash\n")
            f.write("if [ -e /tmp/pypetest/test_fofn.txt ]; then rm /tmp/pypetest/test_fofn.txt; fi\n")
            f.write("for f in %s;" % " ".join( ["%03d" % i for i in range(5)] )) 
            f.write('do cat /tmp/pypetest/$f"_test_fofn.txt" >> /tmp/pypetest/test_fofn.txt\n')
            f.write("done\n")

        PypeShellTask = pypeflow.task.PypeShellTask
        PypeTaskBase = pypeflow.task.PypeTaskBase
        pype_splittable_local_file.setGatherTask(PypeShellTask, 
                                                 PypeTaskBase, 
                                                 "/tmp/pypetest/gather.sh")
        pype_splittable_local_file.getGatherTask()()

        with open("/tmp/pypetest/test_fofn.txt") as f:
            i = 0
            for l in f:
                l = l.strip()
                assert l == "file%02d" % i
                i += 1

        import os
        for i in range(5):
            os.system(" rm  /tmp/pypetest/%03d_test_fofn.txt" % i)

    def test_setScatterTask(self):
        
        with open("/tmp/pypetest/test_fofn.txt", "w") as f:
            for i in range(5):
                f.write("file%02d\n" % i)

        pype_splittable_local_file =\
        pypeflow.data.PypeSplittableLocalFile("splittablefile://localhost//tmp/pypetest/test_fofn.txt", 
                                              nChunk=5)

        with open("/tmp/pypetest/scatter.sh", "w") as f:
            f.write("#!/bin/bash\n")
            f.write("for f in %s;" % " ".join( ["%03d" % i for i in range(5)] )) 
            f.write('do if [ -e /tmp/pypetest/%f"_test_fofn.txt" ]; \
                        then rm /tmp/pypetest/$f"_test_fofn.txt"; fi\n')
            f.write("done\n")
            for i in range(5):
                f.write("echo file%02d > /tmp/pypetest/%03d_test_fofn.txt\n" % (i, i))

        PypeShellTask = pypeflow.task.PypeShellTask
        PypeTaskBase = pypeflow.task.PypeTaskBase
        pype_splittable_local_file.setScatterTask(PypeShellTask, 
                                                  PypeTaskBase, 
                                                  "/tmp/pypetest/scatter.sh")
        pype_splittable_local_file.getScatterTask()()

        for i in range(5):
            with open("/tmp/pypetest/%03d_test_fofn.txt" % i) as f:
                l = f.read().strip()
                assert l == "file%02d" % i


    def test_getGatherTask(self):
        pype_splittable_local_file =\
        pypeflow.data.PypeSplittableLocalFile("splittablefile://localhost//tmp/pypetest/test_fofn.txt", 
                                              nChunk=5)
        PypeShellTask = pypeflow.task.PypeShellTask
        PypeTaskBase = pypeflow.task.PypeTaskBase
        pype_splittable_local_file.setGatherTask(PypeShellTask, PypeTaskBase, "/tmp/pypetest/gather.sh")
        assert pype_splittable_local_file.getGatherTask() == pype_splittable_local_file._gatherTask
        assert pype_splittable_local_file.getScatterTask() == None

    def test_getScatterTask(self):
        pype_splittable_local_file =\
        pypeflow.data.PypeSplittableLocalFile("splittablefile://localhost//tmp/pypetest/test_fofn.txt", 
                                              nChunk=5)
        PypeShellTask = pypeflow.task.PypeShellTask
        PypeTaskBase = pypeflow.task.PypeTaskBase
        pype_splittable_local_file.setScatterTask(PypeShellTask, PypeTaskBase, "/tmp/pypetest/scatter.sh")
        #pype_splittable_local_file.getScatterTask()
        assert pype_splittable_local_file.getScatterTask() == pype_splittable_local_file._scatterTask
        assert pype_splittable_local_file.getGatherTask() == None

    def test_getSplittedFiles(self):
        pype_splittable_local_file =\
        pypeflow.data.PypeSplittableLocalFile("splittablefile://localhost/./test.txt", 
                                              nChunk=5)
        i = 0
        for f in pype_splittable_local_file.getSplittedFiles():
            assert f.URL ==\
            'file://localhost/./%03d_test.txt' % i
            i += 1<|MERGE_RESOLUTION|>--- conflicted
+++ resolved
@@ -1,15 +1,8 @@
 from nose.tools import assert_equal
 from nose import SkipTest
-<<<<<<< HEAD
-from pypeflow.data import *
-from pypeflow.task import *
-from Queue import Queue
-import tempfile
-=======
 import tempfile
 import pypeflow.data
 import pypeflow.task
->>>>>>> 0ae279f3
 
 class TestFn:
     def test_fn(self):
