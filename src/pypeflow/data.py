--- conflicted
+++ resolved
@@ -69,10 +69,7 @@
     def __str__( self ):
         return self.URL
 
-<<<<<<< HEAD
-=======
-
->>>>>>> 0ae279f3
+
 class PypeLocalFile(PypeDataObjectBase):
 
     """ 
@@ -123,10 +120,6 @@
                 self._log.error(e)
         return errors
     
-<<<<<<< HEAD
-    
-=======
->>>>>>> 0ae279f3
     @property
     def path( self ):
         if self._path == None:
@@ -156,10 +149,7 @@
         self.localFileName = URLParseResult.path[1:]
         #the rest of the URL goes to HDF5 DS
 
-<<<<<<< HEAD
-=======
-
->>>>>>> 0ae279f3
+
 class PypeLocalFileCollection(PypeDataObjectBase):  #stub for now Mar 17, 2010
 
     """ 
@@ -205,15 +195,6 @@
         if self.localFileName == None:
             raise PypeError, "No PypeLocalFile is added into the PypeLocalFileColletion yet"
         return os.path.exists(self.localFileName)
-<<<<<<< HEAD
-
-class PypeScatteredFile(PypeDataObjectBase):
-    """
-    Representing a data file object that is composed as sub-files used in the scatter-gather 
-    pattern in distributed computing.
-    """
-    supportedURLScheme = ["sfile"]
-=======
         
 
 class PypeSplittableLocalFile(PypeDataObjectBase):
@@ -230,51 +211,12 @@
     """
     supportedURLScheme = ["splittablefile"]
 
->>>>>>> 0ae279f3
     def __init__(self, URL, readOnly = True, nChunk = 1, **attributes):
         PypeDataObjectBase.__init__(self, URL, **attributes)
         URLParseResult = urlparse(URL)
         self.localFileName = URLParseResult.path[1:]
         self._path = self.localFileName
         self.readOnly = readOnly
-<<<<<<< HEAD
-        self.nChunk = nChunk
-        self.scatterFiles = {}
-        for i in range(self.nChunk):
-            chunkFile = makePypeLocalFile(fn(self)+"-%03d-%03d" % (i, self.nChunk))
-            self._addChunk(i, chunkFile)
-        self.catchScatteredOutputs = False #if Ture, we don't need to run scatter. It will get scattered files from a task
-        self.scatterTask = None
-        self.gatherTask = None
-
-    def _addChunk(self, chunkId, f):
-        if chunkId < self.nChunk:
-            self.scatterFiles[chunkId] = f
-        else:
-            raise PypeError, "chunkId %d should be less than the number of the chunks nChunk = %d" % (chunkId, nChunk)
-        
-    def getChunkFile(self, chunkId):
-        return self.scatterFiles[chunkId]
-
-    def getChunkFileName(self, chunkId):
-        return fn(self.scatterFiles[chunkId])
-
-    def attachedScatterTask(self, scatterTask):
-        self.scatterTask = scatterTask
-    
-    def attatchGatherTask(self, gatherTask):
-        self.gatherTask = gatherTask
-        
-    @property
-    def timeStamp(self):
-        if not os.path.exists(self.localFileName):
-            raise FileNotExistError("No such file:%s on %s" % (self.localFileName, platform.node()) )
-        return os.stat(self.localFileName).st_mtime 
-
-    @property
-    def exists(self):
-        return os.path.exists(self.localFileName)
-=======
         self.verification = []
         self._scatterTask = None
         self._gatherTask = None
@@ -332,7 +274,6 @@
 
     def getSplittedFiles(self):
         return self._splittedFiles
->>>>>>> 0ae279f3
 
 def makePypeLocalFile(aLocalFileName, readOnly = True, **attributes):
     """
