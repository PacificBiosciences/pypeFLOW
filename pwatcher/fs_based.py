--- conflicted
+++ resolved
@@ -375,7 +375,6 @@
         self.JOB_OPTS = '-q ${JOB_QUEUE} -pe smp ${NPROC}' # -l h_vmem=${MB}M does not work within PacBio
         self.kill_template = 'qdel ${JOB_NAME}'
         super(MetaJobSge, self).__init__(mjob)
-<<<<<<< HEAD
 
 class MetaJobHermit(MetaJobSubmit):
     def __init__(self, mjob):
@@ -384,10 +383,8 @@
         self.JOB_OPTS = '-l nprocs=${NPROC}:mem=${MB}'  # -l h_vmem=${MB}M does not work within PacBio
         self.kill_template = 'hermit qdel -N ${JOB_NAME}'
         super(MetaJobHermit, self).__init__(mjob)
-class MetaJobPbs(object):
-=======
+
 class MetaJobPbs(MetaJobSubmit):
->>>>>>> eba0b273
     """
 usage: qsub [-a date_time] [-A account_string] [-c interval]
         [-C directive_prefix] [-e path] [-h ] [-I [-X]] [-j oe|eo] [-J X-Y[:Z]]
